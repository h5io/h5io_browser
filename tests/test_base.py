import os
import numpy as np
import h5py
from unittest import TestCase
from h5io_browser import (
    delete_item,
    list_hdf,
    read_dict_from_hdf,
    write_dict_to_hdf,
)
from h5io_browser.base import _get_hdf_content, _is_ragged_in_1st_dim_only, _read_hdf


def get_hdf5_raw_content(file_name):
    item_lst = []

    def collect_attrs(name, obj):
        item_lst.append({name: {k: v for k, v in obj.attrs.items()}})

    with h5py.File(file_name, "r") as f:
        f.visititems(collect_attrs)

    return item_lst


class TestBaseHelperFunctions(TestCase):
    def test_ragged_array(self):
        """Should correctly identify ragged arrays/lists."""
        self.assertTrue(
            _is_ragged_in_1st_dim_only([[1], [1, 2]]),
            "Ragged nested list not detected!",
        )
        self.assertTrue(
            _is_ragged_in_1st_dim_only([np.array([1]), np.array([1, 2])]),
            "Ragged list of arrays not detected!",
        )
        self.assertFalse(
            _is_ragged_in_1st_dim_only([[1, 2], [3, 4]]),
            "Non-ragged nested list detected incorrectly!",
        )
        self.assertFalse(
            _is_ragged_in_1st_dim_only(np.array([[1, 2], [3, 4]])),
            "Non-ragged array detected incorrectly!",
        )
        self.assertTrue(
            _is_ragged_in_1st_dim_only([[[1]], [[2], [3]]]),
            "Ragged nested list not detected even though shape[1:] matches!",
        )
        self.assertFalse(
            _is_ragged_in_1st_dim_only([[[1, 2, 3]], [[2]], [[3]]]),
            "Ragged nested list detected incorrectly even though shape[1:] don't match!",
        )


class TestBaseHierachical(TestCase):
    def setUp(self):
        self.file_name = "test_hierarchical.h5"
        self.h5_path = "/data_hierarchical"
        self.data_hierarchical = {
            "/data_hierarchical/a": [1, 2],
            "/data_hierarchical/b": 3,
            "/data_hierarchical/c/d": 4,
            "/data_hierarchical/c/e": 5,
        }
        write_dict_to_hdf(file_name=self.file_name, data_dict=self.data_hierarchical)

    def tearDown(self):
        os.remove(self.file_name)

    def test_read_dict_hierarchical(self):
        self.assertEqual(
            self.data_hierarchical,
            read_dict_from_hdf(
                file_name=self.file_name, h5_path=self.h5_path, recursive=True
            ),
        )
        self.assertEqual(
            self.data_hierarchical,
            read_dict_from_hdf(
                file_name=self.file_name, h5_path=self.h5_path, recursive=1
            ),
        )
        self.assertEqual({}, read_dict_from_hdf(file_name=self.file_name, h5_path="/"))
        self.assertEqual(
            {
                k: v
                for k, v in self.data_hierarchical.items()
                if "/data_hierarchical/c" in k
            },
            read_dict_from_hdf(
                file_name=self.file_name, h5_path="/data_hierarchical/c", recursive=True
            ),
        )
        self.assertEqual(
            {"/data_hierarchical/a": [1, 2]},
            read_dict_from_hdf(
                file_name=self.file_name, h5_path="/data_hierarchical/a"
            ),
        )
        self.assertEqual(
            {"/data_hierarchical/b": 3},
            read_dict_from_hdf(
                file_name=self.file_name, h5_path="/data_hierarchical/b"
            ),
        )

    def test_read_hdf(self):
        self.assertEqual(
            _read_hdf(
                hdf_filehandle=self.file_name,
                h5_path="/data_hierarchical/b",
                slash="ignore",
            ),
            3,
        )
        with h5py.File(self.file_name, "r") as hdf:
            self.assertEqual(
                _read_hdf(
                    hdf_filehandle=hdf, h5_path="/data_hierarchical/b", slash="ignore"
                ),
                3,
            )
        with self.assertRaises(TypeError):
            self.assertEqual(
                _read_hdf(
                    hdf_filehandle=1, h5_path="/data_hierarchical/b", slash="ignore"
                ),
                3,
            )

    def test_hdf5_structure(self):
        self.assertEqual(
            get_hdf5_raw_content(file_name=self.file_name),
            [
                {"data_hierarchical": {}},
                {"data_hierarchical/a": {"TITLE": "json"}},
                {"data_hierarchical/b": {"TITLE": "int"}},
                {"data_hierarchical/c": {}},
                {"data_hierarchical/c/d": {"TITLE": "int"}},
                {"data_hierarchical/c/e": {"TITLE": "int"}},
            ],
        )

    def test_list_groups(self):
        nodes, groups = list_hdf(file_name=self.file_name, h5_path="/data_hierarchical")
        self.assertEqual(groups, ["/data_hierarchical/c"])
        self.assertEqual(nodes, ["/data_hierarchical/a", "/data_hierarchical/b"])
        nodes, groups = list_hdf(file_name=self.file_name, h5_path="/wrong_path")
        self.assertEqual(nodes, [])
        self.assertEqual(groups, [])
        nodes, groups = list_hdf(file_name="empty.h5", h5_path="/data_hierarchical")
        self.assertEqual(nodes, [])
        self.assertEqual(groups, [])
        nodes, groups = list_hdf(file_name=self.file_name, h5_path="/")
        self.assertEqual(groups, ["/data_hierarchical"])
        self.assertEqual(nodes, [])
        nodes, groups = list_hdf(file_name=self.file_name, h5_path="/", recursive=1)
        self.assertEqual(groups, ["/data_hierarchical", "/data_hierarchical/c"])
        self.assertEqual(nodes, ["/data_hierarchical/a", "/data_hierarchical/b"])
        nodes, groups = list_hdf(file_name=self.file_name, h5_path="/", recursive=2)
        self.assertEqual(groups, ["/data_hierarchical", "/data_hierarchical/c"])
        self.assertEqual(
            nodes,
            [
                "/data_hierarchical/a",
                "/data_hierarchical/b",
                "/data_hierarchical/c/d",
                "/data_hierarchical/c/e",
            ],
        )
        nodes, groups = list_hdf(
            file_name=self.file_name, h5_path="/data_hierarchical", recursive=True
        )
        self.assertEqual(groups, ["/data_hierarchical/c"])
        self.assertEqual(
            nodes,
            [
                "/data_hierarchical/a",
                "/data_hierarchical/b",
                "/data_hierarchical/c/d",
                "/data_hierarchical/c/e",
            ],
        )
        nodes, groups = list_hdf(
            file_name=self.file_name, h5_path="/data_hierarchical/a", recursive=True
        )
        self.assertEqual(groups, [])
        self.assertEqual(nodes, [])
        with self.assertRaises(TypeError):
            list_hdf(file_name=self.file_name, h5_path="/", recursive=1.0)

    def test_get_hdf_content(self):
        with h5py.File(self.file_name, "r") as hdf:
            nodes, groups = _get_hdf_content(
                hdf=hdf["data_hierarchical"],
                recursive=False,
                only_groups=False,
                only_nodes=False,
            )
            self.assertEqual(groups, ["/data_hierarchical/c"])
            self.assertEqual(nodes, ["/data_hierarchical/a", "/data_hierarchical/b"])
            nodes = _get_hdf_content(
                hdf=hdf["data_hierarchical"],
                recursive=False,
                only_groups=False,
                only_nodes=True,
            )
            groups = _get_hdf_content(
                hdf=hdf["data_hierarchical"],
                recursive=False,
                only_groups=True,
                only_nodes=False,
            )
            self.assertEqual(groups, ["/data_hierarchical/c"])
            self.assertEqual(nodes, ["/data_hierarchical/a", "/data_hierarchical/b"])
            self.assertEqual(groups, ["/data_hierarchical/c"])
            self.assertEqual(nodes, ["/data_hierarchical/a", "/data_hierarchical/b"])

    def test_delete(self):
        delete_item(file_name=self.file_name, h5_path="/data_hierarchical/c")
        nodes, groups = list_hdf(file_name=self.file_name, h5_path="/data_hierarchical")
        self.assertEqual(groups, [])
        self.assertEqual(nodes, ["/data_hierarchical/a", "/data_hierarchical/b"])
        delete_item(file_name=self.file_name, h5_path="/data_hierarchical/a")
        nodes, groups = list_hdf(file_name=self.file_name, h5_path="/data_hierarchical")
        self.assertEqual(groups, [])
        self.assertEqual(nodes, ["/data_hierarchical/b"])
        delete_item(file_name=self.file_name, h5_path="/data_hierarchical/d")
        delete_item(file_name="empty.h5", h5_path="/data_hierarchical/c")

    def test_write_dict_to_hdf(self):
        nodes, groups = list_hdf(file_name=self.file_name, h5_path="/data_hierarchical")
        self.assertEqual(groups, ["/data_hierarchical/c"])
        self.assertEqual(nodes, ["/data_hierarchical/a", "/data_hierarchical/b"])
        write_dict_to_hdf(
            file_name=self.file_name,
            data_dict={"/data_hierarchical/f": {"g": 6, "h": 7}},
        )
        write_dict_to_hdf(
            file_name=self.file_name, data_dict={"/data_hierarchical/i/l": 4}
        )
        nodes, groups = list_hdf(file_name=self.file_name, h5_path="/data_hierarchical")
        self.assertEqual(groups, ["/data_hierarchical/c", "/data_hierarchical/i"])
        self.assertEqual(
            nodes,
            ["/data_hierarchical/a", "/data_hierarchical/b", "/data_hierarchical/f"],
        )
        delete_item(file_name=self.file_name, h5_path="/data_hierarchical/i")
        delete_item(file_name=self.file_name, h5_path="/data_hierarchical/f")
        nodes, groups = list_hdf(file_name=self.file_name, h5_path="/data_hierarchical")
        self.assertEqual(groups, ["/data_hierarchical/c"])
        self.assertEqual(nodes, ["/data_hierarchical/a", "/data_hierarchical/b"])
        write_dict_to_hdf(
            file_name=self.file_name, data_dict={"/data_hierarchical/j": ValueError}
        )
<<<<<<< HEAD
        with h5py.File(self.file_name, "r") as hdf:
            self.assertEqual(ValueError, _read_hdf(
                hdf_filehandle=hdf, h5_path="/data_hierarchical/j", slash="ignore"
            ))
=======
        self.assertEqual(
            ValueError,
            _read_hdf(
                hdf_filehandle=hdf, h5_path="/data_hierarchical/j", slash="ignore"
            ),
        )
>>>>>>> 1b5e067a


class TestBaseJSON(TestCase):
    def setUp(self):
        self.file_name = "test_json.h5"
        self.h5_path = "/data_json"
        self.data_hierarchical = {
            "/data_json/a": [1, 2],
            "/data_json/b": 3,
            "/data_json/c": {"d": 4, "e": 5},
        }
        write_dict_to_hdf(file_name=self.file_name, data_dict=self.data_hierarchical)

    def tearDown(self):
        os.remove(self.file_name)

    def test_read_dict_hierarchical(self):
        self.assertEqual(
            self.data_hierarchical,
            read_dict_from_hdf(
                file_name=self.file_name, h5_path=self.h5_path, recursive=True
            ),
        )
        self.assertEqual(
            self.data_hierarchical,
            read_dict_from_hdf(
                file_name=self.file_name, h5_path=self.h5_path, recursive=1
            ),
        )
        self.assertEqual({}, read_dict_from_hdf(file_name=self.file_name, h5_path="/"))

    def test_hdf5_structure(self):
        self.assertEqual(
            get_hdf5_raw_content(file_name=self.file_name),
            [
                {"data_json": {}},
                {"data_json/a": {"TITLE": "json"}},
                {"data_json/b": {"TITLE": "int"}},
                {"data_json/c": {"TITLE": "json"}},
            ],
        )

    def test_list_groups(self):
        nodes, groups = list_hdf(file_name=self.file_name, h5_path="/data_json")
        self.assertEqual(groups, [])
        self.assertEqual(nodes, ["/data_json/a", "/data_json/b", "/data_json/c"])

    def test_delete(self):
        delete_item(file_name=self.file_name, h5_path="/data_json/c")
        nodes, groups = list_hdf(file_name=self.file_name, h5_path="/data_json")
        self.assertEqual(groups, [])
        self.assertEqual(nodes, ["/data_json/a", "/data_json/b"])
        delete_item(file_name=self.file_name, h5_path="/data_json/b")
        nodes, groups = list_hdf(file_name=self.file_name, h5_path="/data_json")
        self.assertEqual(groups, [])
        self.assertEqual(nodes, ["/data_json/a"])<|MERGE_RESOLUTION|>--- conflicted
+++ resolved
@@ -253,19 +253,13 @@
         write_dict_to_hdf(
             file_name=self.file_name, data_dict={"/data_hierarchical/j": ValueError}
         )
-<<<<<<< HEAD
         with h5py.File(self.file_name, "r") as hdf:
-            self.assertEqual(ValueError, _read_hdf(
-                hdf_filehandle=hdf, h5_path="/data_hierarchical/j", slash="ignore"
-            ))
-=======
-        self.assertEqual(
-            ValueError,
-            _read_hdf(
-                hdf_filehandle=hdf, h5_path="/data_hierarchical/j", slash="ignore"
-            ),
-        )
->>>>>>> 1b5e067a
+            self.assertEqual(
+                ValueError,
+                _read_hdf(
+                    hdf_filehandle=hdf, h5_path="/data_hierarchical/j", slash="ignore"
+                ),
+            )
 
 
 class TestBaseJSON(TestCase):
